--- conflicted
+++ resolved
@@ -18,19 +18,11 @@
 from easysnmp import Session
 from easysnmp.exceptions import *
 
-<<<<<<< HEAD
 __author__ = 'Maarten Hoogveld'
 __version__ = '1.1.0'
 __email__ = 'maarten@hoogveld.org'
 __licence__ = 'GPL-3.0'
 __status__ = 'Production'
-=======
-__author__ = "Maarten Hoogveld"
-__version__ = "1.1.1"
-__email__ = "maarten@hoogveld.org"
-__licence__ = "GPL-3.0"
-__status__ = "Production"
->>>>>>> 4b5975c5
 
 
 class CiscoIpSlaChecker:
@@ -362,7 +354,7 @@
 
     def determine_requested_rtt_entries(self):
         if self.options.entries == 'all':
-            self.requested_entries = self.rtt_dict.keys()
+            self.requested_entries = list(self.rtt_dict.keys())
         else:
             self.requested_entries = self.options.entries.replace(' ', '').split(',')
         self.requested_entries.sort(key=int)
@@ -1279,7 +1271,6 @@
         :param sense_description: The rtt-response-sense in string form
         :return: The numeric form of the rtt-response-sense or 0 if no match was found
         """
-<<<<<<< HEAD
         for sense_id in RttResponseSense.sense_values:
             if sense_description == RttResponseSense.sense_values[sense_id]:
                 return sense_id
@@ -1354,11 +1345,6 @@
 
         if int(rtt_type_id) in self.rtt_types:
             self._type_id = int(rtt_type_id)
-=======
-        messages = []
-        if self.options.entries == "all":
-            requested_entries = list(self.rtt_dict.keys())
->>>>>>> 4b5975c5
         else:
             raise ValueError('Invalid rtt-type')
 
@@ -1715,7 +1701,6 @@
         def max_of_positives_ds(self):
             return self._max_of_positives_ds
 
-<<<<<<< HEAD
         @max_of_positives_ds.setter
         def max_of_positives_ds(self, value):
             self._max_of_positives_ds = Decimal(value)
@@ -2031,10 +2016,6 @@
 
 
 if __name__ == '__main__':
-=======
-
-if __name__ == "__main__":
->>>>>>> 4b5975c5
     checker = CiscoIpSlaChecker()
     checker.run()
     exit(checker.status)